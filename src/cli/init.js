--- conflicted
+++ resolved
@@ -84,13 +84,9 @@
     fs.writeFileSync('data/bot.log', '')
     fs.writeFileSync('data/notification.json', '[]')
 
-<<<<<<< HEAD
-    util.print(waitingText)
-=======
     fs.mkdirSync('modules_config')
 
-    util.print(waitingText);
->>>>>>> 83d89899
+    util.print(waitingText)
     const install = spawn('npm', ['install'])
 
     install.stdout.on('data', (data) => {
